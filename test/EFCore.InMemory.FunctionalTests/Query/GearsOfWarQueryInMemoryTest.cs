--- conflicted
+++ resolved
@@ -21,19 +21,10 @@
             return base.Correlated_collection_order_by_constant_null_of_non_mapped_type(isAsync);
         }
 
-<<<<<<< HEAD
-        [ConditionalTheory(Skip = "issue #13746")]
-        public override Task
-            Null_semantics_is_correctly_applied_for_function_comparisons_that_take_arguments_from_optional_navigation_complex(bool isAsync)
-        {
-            return base.Null_semantics_is_correctly_applied_for_function_comparisons_that_take_arguments_from_optional_navigation_complex(
-                isAsync);
-=======
         [ConditionalTheory(Skip = "issue #17386")]
         public override Task Client_side_equality_with_parameter_works_with_optional_navigations(bool isAsync)
         {
             return base.Client_side_equality_with_parameter_works_with_optional_navigations(isAsync);
->>>>>>> b9f518ea
         }
 
         [ConditionalTheory(Skip = "issue #17386")]
